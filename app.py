from compute_output.sharktrack_annotations import build_chapter_output
from scripts.reformat_gopro import valid_video
from argparse import ArgumentParser
from ultralytics import YOLO
<<<<<<< HEAD
import pandas as pd
import av.datasets
=======
>>>>>>> 13325cd4
import shutil
import torch
import cv2
import os
import av
import torch

class Model():
  def __init__(self, videos_folder, max_video_cnt, stereo_prefix, output_path, mobile=False):
    """
    Args:
      mobile (bool): Whether to use lightweight model developed to run quickly on CPU
    
    Model types:
    | Type    |  Model  | Fps  | Performance |
    |---------|---------|------|-------------|
    | mobile  | Yolov8n | 2fps | |
    | analyst | Yolov8s | 5fps | |
    """
    self.videos_folder = videos_folder
    self.max_video_cnt = max_video_cnt
    self.stereo_prefix = stereo_prefix
    self.output_path = output_path

    mobile_model = "/vol/biomedic3/bglocker/ugproj2324/fv220/dev/SharkTrack-Dev/models/yolov8_n_mvd2_50/best.pt"
    analyst_model = "models/analyst.pt"
    assert not mobile
    if mobile:
      self.model_path = mobile_model
      self.tracker_path = "botsort.yaml"
      self.fps = 2
    else:
      self.model_path = analyst_model
      self.tracker_path = "./trackers/tracker_5fps.yaml"
      self.fps = 5
    
    # Static Hyperparameters
    self.conf_threshold = 0.25
    self.iou_association_threshold = 0.5
    self.imgsz = 640
    self.device = torch.device('cuda') if torch.cuda.is_available() else torch.device('cpu')

    # config
<<<<<<< HEAD
    self.sharktrack_results_name = 'output.csv'

  def _get_frame_skip(self, video_path):
    cap = cv2.VideoCapture(video_path)  
    actual_fps = cap.get(cv2.CAP_PROP_FPS)
    frame_skip = round(actual_fps / self.fps)
    return frame_skip
  
  def _assign_track_id(self, filtered_results):
        """
        Given the postprocessed results, assign a unique track_id
        """
        # To update the sliced dataset without copying (save up memory) and avoid
        # causing SettingWithCopyWarning, deactivate it
        pd.options.mode.chained_assignment = None
        filtered_results['track_id'] = filtered_results.groupby('track_metadata').ngroup()
        pd.options.mode.chained_assignment = 'warn'
        return filtered_results

  def _postprocess(self, results):
      """
      Implements the following postprocessing steps:
      5fps:
          1. Extracts tracks that last for less than 1s (5frames)
          2. Removes the track if the max confidence is less than MAX_CONF_THRESHOLD
      """
      MAX_CONF_THRESHOLD = 0.8
      DURATION_THRESH = 5 if self.fps == 5 else 2

      track_counts = results["track_metadata"].value_counts()
      max_conf = results.groupby("track_metadata")["confidence"].max()
      valid_tracks = track_counts[(track_counts >= DURATION_THRESH) | (max_conf > MAX_CONF_THRESHOLD)].index
      filtered_df = results[results["track_metadata"].isin(valid_tracks)]

      return self._assign_track_id(filtered_df)
  
  def save_chapter_results(self, chapter_id, yolo_results, output_path="./output"):
    output_csv_path = os.path.join(output_path, self.sharktrack_results_name)
    combined_results = yolo2sharktrack(chapter_id, yolo_results, self.fps)

    if os.path.exists(output_csv_path):
      current_results = pd.read_csv(output_csv_path)
      combined_results = pd.concat([current_results, combined_results])
    
    print(f"Saving results for {chapter_id}...")
    combined_results.to_csv(output_csv_path, index=False)

  def save(self, output_path="./output"):
    assert os.path.exists(output_path), f"Output path {output_path} does not exist"
    output_csv_path = os.path.join(output_path, self.sharktrack_results_name)
    assert os.path.exists(output_csv_path), f"Output csv {output_csv_path} does not exist"

    sharktrack_results = pd.read_csv(output_csv_path)
    
    print(f"Postprocessing results...")
    sharktrack_results = self._postprocess(sharktrack_results)
    if sharktrack_results.empty:
      print("No detections found in the given folder")
      return
    sharktrack_results.to_csv(output_csv_path, index=False)

    # Construct Detections Folder
    build_detection_folder(sharktrack_results, self.videos_folder, output_path, self.fps)
=======
    self.next_track_index = 0
  
  def _get_frame_skip(self, chapter_path):
    cap = cv2.VideoCapture(chapter_path)  
    actual_fps = cap.get(cv2.CAP_PROP_FPS)
    frame_skip = round(actual_fps / self.fps)
    return frame_skip

  def save_chapter_results(self, chapter_id, yolo_results):
    print(f"Saving results for {chapter_id}...")
    next_track_index = build_chapter_output(chapter_id, yolo_results, self.fps, self.output_path, self.next_track_index)
    assert next_track_index is not None, f"Error saving results for {chapter_id}"
    self.next_track_index = next_track_index
>>>>>>> 13325cd4
  
  def track(self, chapter_path):
    print(f"Processing video: {chapter_path}... on device {self.device}")
    model = YOLO(self.model_path)

    results = []

    content = av.datasets.curated(video_path)
    self.fps=1

    with av.open(content) as container:
      video_stream = container.streams.video[0]
      video_stream.codec_context.skip_frame = 'NONKEY'
      # video_fps = video_stream.average_rate
      # frame_skip = round(video_fps / desired_fps)
      # i = 0
      for frame in container.decode(video_stream):
        # if i % frame_skip == 0:
          frame_results = model.track(
            source=frame.to_image(),
            conf=self.conf_threshold,
            iou=self.iou_association_threshold,
            imgsz=self.imgsz,
            tracker=self.tracker_path,
            verbose=False,
            persist=True,
            # stream=True,
          )
          results.append(frame_results[0])
        # i += 1

    return results

  def track_(self, video_path):
    print(f"Processing video: {video_path}...")
    model = YOLO(self.model_path)

    results = model.track(
      chapter_path,
      conf=self.conf_threshold,
      iou=self.iou_association_threshold,
      imgsz=self.imgsz,
      tracker=self.tracker_path,
      vid_stride=self._get_frame_skip(chapter_path),
      verbose=False,
      device='0',
      stream=True,
      device=self.device
    )

    return results

  def run(self):
    # remove previous predictions first
    if os.path.exists(self.output_path):
      shutil.rmtree(self.output_path)

    os.makedirs(self.output_path)

    self.videos_folder = self.videos_folder
    processed_videos = []

    for (root, _, files) in os.walk(self.videos_folder):
      for file in files:
        if len(processed_videos) == self.max_video_cnt:
          break
        stereo_filter = self.stereo_prefix is None or file.startswith(self.stereo_prefix)
        if valid_video(file) and stereo_filter:
          chapter_path = os.path.join(root, file)
          chapter_id = chapter_path.replace(f"{self.videos_folder}/", "")
          chapter_results = self.track(chapter_path)
          self.save_chapter_results(chapter_id, chapter_results)
          processed_videos.append(chapter_path)

    if len(processed_videos) == 0:
      print("No chapters found in the given folder")
      print("Please ensure the folder structure resembles the following:")
      print("videos_folder")
      print("├── video1")
      print("│   ├── chapter1.mp4")
      print("│   ├── chapter2.mp4")
      print("└── video2")
      print("    ├── chapter1.mp4")
      print("    ├── chapter2.mp4")
      return

    return processed_videos

def main(video_path, max_video_cnt, stereo_prefix, output_path='./output'):
  model = Model(
    video_path,
    max_video_cnt,
    stereo_prefix,
    output_path
  )
  model.run()
  
  # 1. Run tracker with configs
  # 2. From the results construct VIAME

if __name__ == "__main__":
  parser = ArgumentParser()
  parser.add_argument("--input_root", type=str, required=True, help="Path to the video file")
  parser.add_argument("--stereo_prefix", type=str, help="Prefix to filter stereo videos")
  parser.add_argument("--max_videos", type=int, default=1000, help="Maximum videos to process")
  parser.add_argument("--output_dir", type=str, default="./output", help="Output directory for the results")
  args = parser.parse_args()
  main(args.input_root, args.max_videos, args.stereo_prefix, args.output_dir)<|MERGE_RESOLUTION|>--- conflicted
+++ resolved
@@ -2,11 +2,6 @@
 from scripts.reformat_gopro import valid_video
 from argparse import ArgumentParser
 from ultralytics import YOLO
-<<<<<<< HEAD
-import pandas as pd
-import av.datasets
-=======
->>>>>>> 13325cd4
 import shutil
 import torch
 import cv2
@@ -50,71 +45,6 @@
     self.device = torch.device('cuda') if torch.cuda.is_available() else torch.device('cpu')
 
     # config
-<<<<<<< HEAD
-    self.sharktrack_results_name = 'output.csv'
-
-  def _get_frame_skip(self, video_path):
-    cap = cv2.VideoCapture(video_path)  
-    actual_fps = cap.get(cv2.CAP_PROP_FPS)
-    frame_skip = round(actual_fps / self.fps)
-    return frame_skip
-  
-  def _assign_track_id(self, filtered_results):
-        """
-        Given the postprocessed results, assign a unique track_id
-        """
-        # To update the sliced dataset without copying (save up memory) and avoid
-        # causing SettingWithCopyWarning, deactivate it
-        pd.options.mode.chained_assignment = None
-        filtered_results['track_id'] = filtered_results.groupby('track_metadata').ngroup()
-        pd.options.mode.chained_assignment = 'warn'
-        return filtered_results
-
-  def _postprocess(self, results):
-      """
-      Implements the following postprocessing steps:
-      5fps:
-          1. Extracts tracks that last for less than 1s (5frames)
-          2. Removes the track if the max confidence is less than MAX_CONF_THRESHOLD
-      """
-      MAX_CONF_THRESHOLD = 0.8
-      DURATION_THRESH = 5 if self.fps == 5 else 2
-
-      track_counts = results["track_metadata"].value_counts()
-      max_conf = results.groupby("track_metadata")["confidence"].max()
-      valid_tracks = track_counts[(track_counts >= DURATION_THRESH) | (max_conf > MAX_CONF_THRESHOLD)].index
-      filtered_df = results[results["track_metadata"].isin(valid_tracks)]
-
-      return self._assign_track_id(filtered_df)
-  
-  def save_chapter_results(self, chapter_id, yolo_results, output_path="./output"):
-    output_csv_path = os.path.join(output_path, self.sharktrack_results_name)
-    combined_results = yolo2sharktrack(chapter_id, yolo_results, self.fps)
-
-    if os.path.exists(output_csv_path):
-      current_results = pd.read_csv(output_csv_path)
-      combined_results = pd.concat([current_results, combined_results])
-    
-    print(f"Saving results for {chapter_id}...")
-    combined_results.to_csv(output_csv_path, index=False)
-
-  def save(self, output_path="./output"):
-    assert os.path.exists(output_path), f"Output path {output_path} does not exist"
-    output_csv_path = os.path.join(output_path, self.sharktrack_results_name)
-    assert os.path.exists(output_csv_path), f"Output csv {output_csv_path} does not exist"
-
-    sharktrack_results = pd.read_csv(output_csv_path)
-    
-    print(f"Postprocessing results...")
-    sharktrack_results = self._postprocess(sharktrack_results)
-    if sharktrack_results.empty:
-      print("No detections found in the given folder")
-      return
-    sharktrack_results.to_csv(output_csv_path, index=False)
-
-    # Construct Detections Folder
-    build_detection_folder(sharktrack_results, self.videos_folder, output_path, self.fps)
-=======
     self.next_track_index = 0
   
   def _get_frame_skip(self, chapter_path):
@@ -128,7 +58,6 @@
     next_track_index = build_chapter_output(chapter_id, yolo_results, self.fps, self.output_path, self.next_track_index)
     assert next_track_index is not None, f"Error saving results for {chapter_id}"
     self.next_track_index = next_track_index
->>>>>>> 13325cd4
   
   def track(self, chapter_path):
     print(f"Processing video: {chapter_path}... on device {self.device}")
